--- conflicted
+++ resolved
@@ -38,11 +38,8 @@
 termcolor = "1.1.2"
 toml = "0.5.6"
 wait-timeout = "0.2"
-<<<<<<< HEAD
 bitflags = "1.2.1"
-=======
 which = "4.0"
->>>>>>> f2eb121c
 
 [features]
 backtraces = ["snafu/backtraces", "snafu/backtraces-impl-backtrace-crate"]